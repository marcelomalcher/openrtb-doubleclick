RELEASE NOTES
----------------------------------------------------------------------

<<<<<<< HEAD
## Version 0.9.9, ??-09-2015
* DoubleClick protocol v.71: Deprecates `BidRequest.site_list_id`.

## Version 0.9.8, 06-09-2015
=======
## Version 0.9.8, 06-10-2015
>>>>>>> 0bb0f425
* Fixed distinction of `App` vs. `Site` requests in the mapper.

## Version 0.9.7, 02-10-2015
* DoubleClick protocol v.70: Refactors part of `BidRequest`'s `Mobile`
  into a new object `Device`; OpenRTB mapping is updated for that.
* Big round of javadoc & style reviews; tests adopted Truth.

## Version 0.9.6, 22-09-2015
* DoubleClick protocol v.69: Adds unencrypted versions of several
  fields (SSL-exclusive); the mapper doesn't support the encrypted
  hyperlocal anymore. Adds `Video.playback_method`, which now allows
  mapping OpenRTB's `Video.playbackmethod`.  Replaces / renames
  fields `adgroup_id`->`billing_id`.
* Updated mapping for MRAID: The DoubleClick creative attribute 32
  changed, now it means any MRAID (1 or 2) not just MRAID 1. Removed
  the confusing mapping of OpenRTB's `USER_INTERACTIVE` attribute.

## Version 0.9.5, 02-09-2015
* DoubleClick protocol v.68: Changes `MatchingAdData.adgroup_id` to
  `repeated`; adds `AdSlot.auto_refresh`; deprecates `snippet_template`.
* Added `DoubleClickMetadata.mobileCarriers()`.

## Version 0.9.4, 01-09-2015
* Fix missing mapping of some AdX category codes to `ContentCategory`.

## Version 0.9.3, 18-08-2015
* Improved `Video` mapping, supports interstitial video impressions.
* Maps `Bid.adomain` to `click_through_url`. Notice the OpenRTB
  specification only allows populating `adomain` with domain names
  (like “myads.com”), not full URLs. The mapper supports both:
  domains, which may result in less precise classification by AdX;
  and full URLs, which are ideal for AdX but not spec-compliant
  so avoid doing that in portable code used with other exchanges.

## Version 0.9.2, 22-07-2015
* Fixed mapping of `Geo.metro`, now gets the Google DMA Region code
  (as required by the spec) instead of the region name.
* Improvements to `DoubleClickMetadata` and related helper classes:
  - Added `dmaRegions()`, loads the Cities - DMA Regions table.
  - (Breaking) Renamed several getters that aren't JavaBean accessors.
  - Saving memory with interning of common strings across all metadata.

## Version 0.9.1, 15-07-2015
* Support for the `SnippetProcessor` improvements in _openrtb-core_.
* DoubleClick protocol v.64, changes `publisher_settings_list_id` from
  `optional` to `repeated`.

## Version 0.9.0, 01-07-2015
* Mapper changes for OpenRTB model changes.

## Version 0.8.6, 24-06-2015

* Small mapper reviews. Breaking changes to `ExtMapper`.
* Fixes for a couple potential NPEs.

## Version 0.8.5, 11-06-2015

* Fix mapping for `Bid.cat`, now includes all categories.
* Improved mapping for `ExpandableDirection`.
* Cleanup `ExtMapper.toDoubleClickAd()`, has one less parameter.

## Version 0.8.4, 29-05-2015

* Improved mapping of `Device.devicetype`.
* Changes for the new names of some OpenRTB messages and enums.
* Several small mapping reviews, in particular to avoid setting a value
  that would be redundant because it's the default in the target model.

## Version 0.8.3, 22-05-2015

* Maps `Video.content.title/len/keywords`.
* DoubleClick protocol v.63, only fixes two enum value names.
* Mapping of `Impression.bidfloor` now ignores DC `BuyerPricingRule`,
  which could rarely result in zero prices.

## Version 0.8.1, 29-04-2015

* DoubleClick protocol v.61, adds `inventory_type` and `deal_type`.
* Maps `BidRequest.at`, `Deal.at`.

## Version 0.8.0, 21-04-2015

* DoubleClick protocol v.60, adds `allowed_restricted_category_for_deals`.
* `DoubleClickOpenRtbNativeMapper` more lenient.
* Improved mapping of `api` fields (`ApiFramework`).
* Maps `Native.battr`, `Native.api`.

## Version 0.8.0-beta5, 03-04-2015

* Improved handling of `geo_criteria_id` in the `DoubleclickMetadata` API
  and the OpenRTB mapper. You should see more `Geo` fields populated
  for many requests, e.g. `city` for requests located at a postal code,
  `metro` for requests from a city that belongs to a metro, etc.

## Version 0.8.0-beta3, 31-03-2015

* Logging updates, mostly avoiding multiline logs (bad for syslog).
* Refactor some `DoubleClickMetadata` helper types.

## Version 0.8.0-beta2, 13-03-2015

* `BidRequest.id` & `User.customdata` using base64Url, not base16.
* Fix `bcat` mapping; optimize some enum mappings.
* More metadata: Agencies, Site lists, Creative status.
* Removed error-prone from build, new version had some issues too.

## Version 0.8.0-beta, 20-02-2015

* Support for Native Ads completed!
* Maps `Publisher.name`.
* `ExtMapper` has new methods that make easier to create mapper
  extensions for the objects: `App`, `Site`, `User`.
* DoubleClick protocol v.59, adds `mediation_status`.
* Updated to latest error-prone; now Maven build works with JDK 8!

## Version 0.7.5, 02-12-2014

* Partial support for OpenRTB 2.3! The missing item is Native ads,
  which depends on the OpenRTB Native 1.0 spec (proposed final draft
  at this time). This support will come in a future update.
  (Meanwhile you can bid on native ads with DoubleClick's protocol.)
  - Maps OpenRTB `Bid.cat` / DC `Ad.category`
  - Maps DC `BidRequest.isTest` / OpenRTB `BidRequest.test`
  - Maps DC `Mobile.[constrainedUsage]encryptedAdvertisingId`
    / OpenRTB `Device.ifa`; also, sets OpenRTB `Device.lmt`
  - Maps DC `Mobile.screenWidth/screenHeight` / OpenRTB `Device.w/h`
  - Maps DC `Mobile.devicePixelRatioMillis` / OpenRTB `Device.pxratio`
  - Maps DC `BidRequest.timezoneOffset` / OpenRTB `Geo.utcoffset`
  - Maps DC `Mobile.mobileWebOptimized` / OpenRTB `Site.mobile`
* Fix `BidResponse` mapping, was broken for non-multisize, interstitial
  video impression (DoubleClick requires setting `width/height`).
* Improvements and cleanups in the internal CSV parser.

## Version 0.7.4, 21-11-2014

* DoubleClick proto v57.  Notice that the major new in this update is
  native ads, but the corresponding OpenRTB spec is not finalized so
  there's no DoubleClick/OpenRTB mapping support at this time.
  - Maps DC `IFramingState` / OpenRTB `topframe`.
  - Maps OpenRTB `Bid.nurl` / DC `Ad.impressionTrackingUrl`

## Version 0.7.3, 17-11-2014

* Fix mapping of `BidRequest.User.customdata`.

## Version 0.7.2, 29-10-2014

* Updated to Protocol Buffers 2.6.1 (bugfix, doesn't require rebuilds).
* `DoubleClickMetadata` more resilient to bad resources.
* DoubleClick protocol v.54.
* Test & logging reviews.

## Version 0.7.1, 20-10-2014

* Updated to Protocol Buffers 2.6.0. Full rebuild recommended, the
  code generated by protoc 2.6.0 is NOT 100% compatible with 2.5.0.

## Version 0.7.0, 16-10-2014

* Fix namespace of DoubleClick proto to Google standard: replace all
  `com.google.doubleclick.Doubleclick`->`com.google.protos.adx.NetworkBid`.
* `DoubleClickValidator` validates SSL-enabled ads.

## Version 0.6.6, 14-10-2014

* DoubleClick proto v.52.
* Mapper: Much better mapping of IAB categories.
* New link extension `DcExt.bidResponse`.
* Javadocs for thead safety.
* Update Guava library.

## Version 0.6.5, 18-08-2014

- Crypto reviews: `javax.security`'s exceptions; initVector improvements;
  fix block cypher for >1 blocks; `Price` method names (millis/micros).
- Metadata: content-labels, publisher-verticals; better GeoTable parser.
- Mapper: Fix `AdPosition` & `Banner.mimes`; add `Content.contentrating`,
  `User.data.segment`, `Banner.expdir`, `Video.startdelay` (special values).
- DoubleClickValidator: validates `deal_id`; optimizations.

## Version 0.6.4, 10-08-2014

* Remove dependency from apache-commons-codec!
* `DoubleClickValidator` improved (better logs) and refactored to not
  depend on OpenRTB; moved to the doubleclick-core module.
* Provide a `DoubleClickMetadata.URLConnectionTransport`.
* Added missing two methods in the mapper interface.
* `DoubleClickCrypto.Price` supports micros & currency unit.
* No need anymore to checkout the openrtb project for building.

## Version 0.6.3, 02-08-2014

* Update DoubleClick protocol to v51.
* Map `User.gender/age` from new `UserDemographics` data.
* Decrypt `HyperlocalSet`, keep in a link extension, and map `Geo.lat/lon`.
* Map `Video.mimes` and `Video.companionad.mimes`.
* `DoubleClickCrypto`: IDFA/Hyperlocal now correct; big general review.
* Fixed mapping of `price` and `bidfloor` properties to use currency units
  (which is the standard). Previous code used micros, that was a legacy
  from this code's DoubleClick roots but was not OpenRTB-compliant.

## Version 0.6.2, 25-07-2014

* `DoubleClickCrypto`: optimize memory usage in Base64 encoding/decoding;
  some initial fixes for IDFA/Hyperlocal but still broken in some cases.
* Remove dependency on buggy, unsupported opencsv; using custom parser.
* Mapping: Fix semi-transparent branded channels.

## Version 0.6.1, 15-07-2014

* Remove depedency from Guice! The libraries still supports all
  JSR-305 DI frameworks, but now only uses `javax.inject`.
* DoubleClick protocol v50; map `app.content.userrating`, `app.name`.
* Build system improvements (Maven, Eclipse, NetBeans).
* Improved `OpenRtbSnippetProcessor` handling of macro dependencies;
  see new documentation about this in `OpenRtbMacros`.

## Version 0.6, 10-07-2014

* Initial Open Source release.<|MERGE_RESOLUTION|>--- conflicted
+++ resolved
@@ -1,14 +1,11 @@
 RELEASE NOTES
 ----------------------------------------------------------------------
 
-<<<<<<< HEAD
-## Version 0.9.9, ??-09-2015
+## Version 0.9.9, 26-09-2015
 * DoubleClick protocol v.71: Deprecates `BidRequest.site_list_id`.
-
-## Version 0.9.8, 06-09-2015
-=======
+* Fix NPE in the mapping of `Video.playbackmethod`.
+
 ## Version 0.9.8, 06-10-2015
->>>>>>> 0bb0f425
 * Fixed distinction of `App` vs. `Site` requests in the mapper.
 
 ## Version 0.9.7, 02-10-2015
