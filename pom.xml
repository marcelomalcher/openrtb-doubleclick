--- conflicted
+++ resolved
@@ -57,15 +57,9 @@
     <injectVersion>1</injectVersion>
     <junitVersion>4.12</junitVersion>
     <metricsVersion>3.0.2</metricsVersion>
-<<<<<<< HEAD
-    <openrtbVersion>0.8.6-SNAPSHOT</openrtbVersion>
-    <!-- Use .../master for snapshot, .../${openrtbVersion} for release. -->
-    <openrtbSource>https://raw.githubusercontent.com/google/openrtb/master</openrtbSource>
-=======
     <openrtbVersion>0.8.6</openrtbVersion>
     <!-- Use .../master for snapshot, .../${openrtbVersion} for release. -->
     <openrtbSource>https://raw.githubusercontent.com/google/openrtb/0.8.6</openrtbSource>
->>>>>>> 388fc08c
     <protobufVersion>2.6.1</protobufVersion>
     <slf4jVersion>1.7.12</slf4jVersion>
 
